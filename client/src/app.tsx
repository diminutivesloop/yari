import React, { Suspense, lazy } from "react";
import { Routes, Route } from "react-router-dom";

import { Homepage } from "./homepage";
import { Document } from "./document";
import Footer from "./footer";
import Header from "./header";
import { NoMatch } from "./routing";
<<<<<<< HEAD

const ActiveBanner = lazy(() => import("./banners/active-banner"));
=======
import SearchNavigateWidget from "./search";

>>>>>>> d0bf42b8
const AllFlaws = lazy(() => import("./flaws"));
const DocumentEdit = lazy(() => import("./document/forms/edit"));
const DocumentCreate = lazy(() => import("./document/forms/create"));

const isServer = typeof window === "undefined";

<<<<<<< HEAD
function Layout({ children }) {
=======
export function App(appProps) {
  const routes = (
    <Routes>
      <Route path="/" element={<Homepage />} />
      {process.env.NODE_ENV === "development" && (
        <>
          <Route path="/:locale/_flaws" element={<AllFlaws />} />
          <Route path="/:locale/_create/*" element={<DocumentCreate />} />
          <Route path="/:locale/_edit/*" element={<DocumentEdit />} />
        </>
      )}
      <Route path="/:locale/docs/*" element={<Document {...appProps} />} />
      <Route path="*" element={<NoMatch />} />
    </Routes>
  );
>>>>>>> d0bf42b8
  return (
    <>
      <Header />
      <section className="section">{children}</section>
      {!isServer && (
        <Suspense fallback={null}>
          <ActiveBanner />
        </Suspense>
      )}
      <Footer />
    </>
  );
}

export function App(appProps) {
  const routes = (
    <Routes>
      <Route
        path="/"
        element={
          <Layout>
            <Homepage />
          </Layout>
        }
      />
      <Route
        path="/:locale/*"
        element={
          <Layout>
            <Routes>
              {process.env.NODE_ENV === "development" && (
                <>
                  <Route path="/_flaws" element={<AllFlaws />} />
                  <Route path="/_create/*" element={<DocumentCreate />} />
                  <Route path="/_edit/*" element={<DocumentEdit />} />
                </>
              )}
              <Route path="/docs/*" element={<Document {...appProps} />} />
            </Routes>
          </Layout>
        }
      />
      <Route
        path="*"
        element={
          <Layout>
            <NoMatch />
          </Layout>
        }
      />
    </Routes>
  );
  /* This might look a bit odd but it's actually quite handy.
   * This way, when rendering client-side, we wrap all the routes in
   * <Suspense> but in server-side rendering that goes away.
   */
  return isServer ? (
    routes
  ) : (
    <Suspense fallback={<div>Loading...</div>}>{routes}</Suspense>
  );
}<|MERGE_RESOLUTION|>--- conflicted
+++ resolved
@@ -6,38 +6,16 @@
 import Footer from "./footer";
 import Header from "./header";
 import { NoMatch } from "./routing";
-<<<<<<< HEAD
 
 const ActiveBanner = lazy(() => import("./banners/active-banner"));
-=======
-import SearchNavigateWidget from "./search";
 
->>>>>>> d0bf42b8
 const AllFlaws = lazy(() => import("./flaws"));
 const DocumentEdit = lazy(() => import("./document/forms/edit"));
 const DocumentCreate = lazy(() => import("./document/forms/create"));
 
 const isServer = typeof window === "undefined";
 
-<<<<<<< HEAD
 function Layout({ children }) {
-=======
-export function App(appProps) {
-  const routes = (
-    <Routes>
-      <Route path="/" element={<Homepage />} />
-      {process.env.NODE_ENV === "development" && (
-        <>
-          <Route path="/:locale/_flaws" element={<AllFlaws />} />
-          <Route path="/:locale/_create/*" element={<DocumentCreate />} />
-          <Route path="/:locale/_edit/*" element={<DocumentEdit />} />
-        </>
-      )}
-      <Route path="/:locale/docs/*" element={<Document {...appProps} />} />
-      <Route path="*" element={<NoMatch />} />
-    </Routes>
-  );
->>>>>>> d0bf42b8
   return (
     <>
       <Header />
