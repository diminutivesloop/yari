<<<<<<< HEAD
#!/usr/bin/env node
const fs = require("fs");
const path = require("path");
const os = require("os");

=======
>>>>>>> 5d5fba9d
const program = require("@caporal/core").default;
const chalk = require("chalk");
const prompts = require("prompts");
const openEditor = require("open-editor");
const open = require("open");

const { DEFAULT_LOCALE, VALID_LOCALES } = require("../libs/constants");
<<<<<<< HEAD
const { CONTENT_ROOT, Redirect, Document, buildURL } = require("../content");
const { gatherGitHistory } = require("../build");
=======
const { Redirect, Document, buildURL } = require("../content");
const { buildDocument } = require("../build");
>>>>>>> 5d5fba9d

const PORT = parseInt(process.env.SERVER_PORT || "5000");

function tryOrExit(f) {
  return async ({ options = {}, ...args }) => {
    try {
      await f({ options, ...args });
    } catch (error) {
      if (options.verbose) {
        console.error(chalk.red(error.stack));
      }
      throw error;
    }
  };
}

program
  .bin("yarn tool")
  .name("tool")
  .version("0.0.0")
  .disableGlobalOption("--silent")
  .command("validate-redirects", "Check the _redirects.txt file(s)")
  .action(
    tryOrExit(({ logger }) => {
      Redirect.load(null, true);
      logger.info(chalk.green("🍾 All is well in the world of redirects 🥂"));
    })
  )

  .command("test-redirects", "Test URLs (pathnames) to see if they redirect")
  .argument("[urls...]", "URLs to test")
  .action(
    tryOrExit(({ args, logger }) => {
      for (const url of args.urls) {
        const resolved = Redirect.resolve(url);
        if (resolved === url) {
          logger.info(chalk.yellow(`${url.padEnd(50)} Not a redirecting URL`));
        } else {
          logger.info(chalk.green(`${url.padEnd(50)} -> ${resolved}`));
        }
      }
    })
  )

  .command("add-redirect", "Add a new redirect")
  .argument("<from>", "From-URL", {
    validator: (value) => {
      Redirect.validateFromURL(value);
      return value;
    },
  })
  .argument("<to>", "To-URL", {
    validator: (value) => {
      Redirect.validateToURL(value);
      return value;
    },
  })
  .action(
    tryOrExit(({ args, logger }) => {
      const { from, to } = args;
      const locale = from.split("/")[1];
      Redirect.add(locale, [[from, to]]);
      logger.info(chalk.green(`Saved '${from}' → '${to}'`));
    })
  )

  .command("delete", "Delete content")
  .argument("<slug>", "Slug")
  .argument("[locale]", "Locale", {
    default: DEFAULT_LOCALE,
    validator: [...VALID_LOCALES.values()],
  })
  .option("-r, --recursive", "Delete content recursively", { default: false })
  .option("--redirect <redirect>", "Redirect document to <redirect>")
  .option("-y, --yes", "Assume yes", { default: false })
  .action(
    tryOrExit(async ({ args, options }) => {
      const { slug, locale } = args;
      const { recursive, redirect, yes } = options;
      const changes = Document.remove(slug, locale, {
        recursive,
        redirect,
        dry: true,
      });
      console.log(chalk.green(`Will remove ${changes.length} documents:`));
      console.log(chalk.red(changes.join("\n")));
      if (redirect) {
        console.log(chalk.green(`redirecting to: ${redirect}`));
      }
      const { run } = yes
        ? { run: true }
        : await prompts({
            type: "confirm",
            message: "Proceed?",
            name: "run",
            initial: true,
          });
      if (run) {
        const removed = Document.remove(slug, locale, { recursive, redirect });
        console.log(chalk.green(`Moved ${removed.length} documents.`));
      }
    })
  )

  .command("move", "Move content to a new slug")
  .argument("<oldSlug>", "Old slug")
  .argument("<newSlug>", "New slug")
  .argument("[locale]", "Locale", {
    default: DEFAULT_LOCALE,
    validator: [...VALID_LOCALES.values()],
  })
  .option("-y, --yes", "Assume yes", { default: false })
  .action(
    tryOrExit(async ({ args, options }) => {
      const { oldSlug, newSlug, locale } = args;
      const { yes } = options;
      const changes = Document.move(oldSlug, newSlug, locale, {
        dry: true,
      });
      console.log(
        chalk.green(
          `Will move ${changes.length} documents from ${oldSlug} to ${newSlug} for ${locale}`
        )
      );
      console.log(
        changes
          .map(([from, to]) => `${chalk.red(from)} → ${chalk.green(to)}`)
          .join("\n")
      );
      const { run } = yes
        ? { run: true }
        : await prompts({
            type: "confirm",
            message: "Proceed?",
            name: "run",
            initial: true,
          });
      if (run) {
        const moved = Document.move(oldSlug, newSlug, locale);
        console.log(chalk.green(`Moved ${moved.length} documents.`));
      }
    })
  )

  .command("edit", "Spawn your EDITOR for an existing slug")
  .argument("<slug>", "Slug of the document in question")
  .argument("[locale]", "Locale", {
    default: DEFAULT_LOCALE,
    validator: [...VALID_LOCALES.values()],
  })
  .action(
    tryOrExit(({ args }) => {
      const { slug, locale } = args;
      if (!Document.exists(slug, locale)) {
        throw new Error(`${slug} does not exists for ${locale}`);
      }
      const filePath = Document.fileForSlug(slug, locale);
      openEditor([filePath]);
    })
  )

  .command("create", "Spawn your Editor for a new slug")
  .argument("<slug>", "Slug of the document in question")
  .argument("[locale]", "Locale", {
    default: DEFAULT_LOCALE,
    validator: [...VALID_LOCALES.values()],
  })
  .action(
    tryOrExit(({ args }) => {
      const { slug, locale } = args;
      const parentSlug = Document.parentSlug(slug);
      if (!Document.exists(parentSlug, locale)) {
        throw new Error(`Parent ${parentSlug} does not exists for ${locale}`);
      }
      if (Document.exists(slug, locale)) {
        throw new Error(`${slug} already exists for ${locale}`);
      }
      const filePath = Document.fileForSlug(slug, locale);
      fs.mkdirSync(path.basename(filePath), { recursive: true });
      openEditor([filePath]);
    })
  )

  .command("validate", "Validate a document")
  .argument("<slug>", "Slug of the document in question")
  .argument("[locale]", "Locale", {
    default: DEFAULT_LOCALE,
    validator: [...VALID_LOCALES.values()],
  })
  .action(
    tryOrExit(async ({ args }) => {
      const { slug, locale } = args;
      let okay = true;
      const document = Document.findByURL(buildURL(locale, slug));
      if (!document) {
        throw new Error(`Slug ${slug} does not exist for ${locale}`);
      }
      const { doc } = await buildDocument(document);

      if (doc.flaws) {
        const flaws = Object.values(doc.flaws)
          .map((a) => a.length || 0)
          .reduce((a, b) => a + b);
        console.log(chalk.red(`Found ${flaws} flaws.`));
        okay = false;
      }
      try {
        Document.validate(slug, locale);
      } catch (e) {
        console.log(chalk.red(e));
        okay = false;
      }
      if (okay) {
        console.log(chalk.green("✓ All seems fine"));
      }
    })
  )

  .command("preview", "Open a preview of a slug")
  .argument("<slug>", "Slug of the document in question")
  .argument("[locale]", "Locale", {
    default: DEFAULT_LOCALE,
    validator: [...VALID_LOCALES.values()],
  })
  .action(
    tryOrExit(async ({ args }) => {
      const { slug, locale } = args;
      const url = `http://localhost:${PORT}${buildURL(locale, slug)}`;
      await open(url);
    })
  )

<<<<<<< HEAD
  .command(
    "gather-git-history",
    "Extract all last-modified dates from the git logs"
  )
  .option("--root <directory>", "Which content root", {
    default: CONTENT_ROOT,
  })
  .option("--save-history <path>", `File to save all previous history`, {
    default: path.join(os.tmpdir(), "yari-git-history.json"),
  })
  .option(
    "--load-history <path>",
    `Optional file to load all previous history`,
    {
      default: path.join(os.tmpdir(), "yari-git-history.json"),
    }
  )
  .action(
    tryOrExit(async ({ options }) => {
      const { root, saveHistory, loadHistory } = options;
      if (fs.existsSync(loadHistory)) {
        console.log(
          chalk.yellow(`Reusing exising history from ${loadHistory}`)
        );
      }
      const map = gatherGitHistory(
        root,
        fs.existsSync(loadHistory) ? loadHistory : null
      );
      const historyPerLocale = {};

      // Someplace to put the map into an object so it can be saved into `saveHistory`
      const allHistory = {};
      for (const [relPath, value] of map) {
        allHistory[relPath] = value;
        const locale = relPath.split("/")[0];
        if (!historyPerLocale[locale]) {
          historyPerLocale[locale] = {};
        }
        historyPerLocale[locale][relPath] = value;
      }
      for (const [locale, history] of Object.entries(historyPerLocale)) {
        const outputFile = path.join(root, locale, "_githistory.json");
        fs.writeFileSync(outputFile, JSON.stringify(history, null, 2), "utf-8");
        console.log(
          chalk.green(
            `Wrote '${locale}' ${Object.keys(
              history
            ).length.toLocaleString()} paths into ${outputFile}`
          )
        );
      }
      fs.writeFileSync(
        saveHistory,
        JSON.stringify(allHistory, null, 2),
        "utf-8"
      );
      console.log(
        chalk.green(
          `Wrote ${Object.keys(
            allHistory
          ).length.toLocaleString()} paths into ${saveHistory}`
        )
      );
=======
  .command("flaws", "Find (and fix) flaws in a document")
  .argument("<slug>", "Slug of the document in question")
  .argument("[locale]", "Locale", {
    default: DEFAULT_LOCALE,
    validator: [...VALID_LOCALES.values()],
  })
  .option("-y, --yes", "Assume yes", { default: false })
  .action(
    tryOrExit(async ({ args, options }) => {
      const { slug, locale } = args;
      const { yes } = options;
      const document = Document.findByURL(buildURL(locale, slug));
      if (!document) {
        throw new Error(`Slug ${slug} does not exist for ${locale}`);
      }
      const { doc } = await buildDocument(document, {
        fixFlaws: true,
        fixFlawsDryRun: true,
      });

      const flaws = Object.values(doc.flaws)
        .map((a) => a.filter((f) => f.fixable).length || 0)
        .reduce((a, b) => a + b);
      const { run } = yes
        ? { run: true }
        : await prompts({
            type: "confirm",
            message: `Proceed fixing ${flaws} flaws?`,
            name: "run",
            initial: true,
          });
      if (run) {
        buildDocument(document, { fixFlaws: true, fixFlawsVerbose: true });
      }
>>>>>>> 5d5fba9d
    })
  );

program.run();<|MERGE_RESOLUTION|>--- conflicted
+++ resolved
@@ -1,11 +1,7 @@
-<<<<<<< HEAD
-#!/usr/bin/env node
 const fs = require("fs");
 const path = require("path");
 const os = require("os");
 
-=======
->>>>>>> 5d5fba9d
 const program = require("@caporal/core").default;
 const chalk = require("chalk");
 const prompts = require("prompts");
@@ -13,13 +9,8 @@
 const open = require("open");
 
 const { DEFAULT_LOCALE, VALID_LOCALES } = require("../libs/constants");
-<<<<<<< HEAD
 const { CONTENT_ROOT, Redirect, Document, buildURL } = require("../content");
-const { gatherGitHistory } = require("../build");
-=======
-const { Redirect, Document, buildURL } = require("../content");
-const { buildDocument } = require("../build");
->>>>>>> 5d5fba9d
+const { buildDocument, gatherGitHistory } = require("../build");
 
 const PORT = parseInt(process.env.SERVER_PORT || "5000");
 
@@ -252,7 +243,6 @@
     })
   )
 
-<<<<<<< HEAD
   .command(
     "gather-git-history",
     "Extract all last-modified dates from the git logs"
@@ -317,7 +307,9 @@
           ).length.toLocaleString()} paths into ${saveHistory}`
         )
       );
-=======
+    })
+  )
+
   .command("flaws", "Find (and fix) flaws in a document")
   .argument("<slug>", "Slug of the document in question")
   .argument("[locale]", "Locale", {
@@ -352,7 +344,6 @@
       if (run) {
         buildDocument(document, { fixFlaws: true, fixFlawsVerbose: true });
       }
->>>>>>> 5d5fba9d
     })
   );
 
